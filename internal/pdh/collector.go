// SPDX-License-Identifier: Apache-2.0
//
// Copyright The Prometheus Authors
// Licensed under the Apache License, Version 2.0 (the "License");
// you may not use this file except in compliance with the License.
// You may obtain a copy of the License at
//
// http://www.apache.org/licenses/LICENSE-2.0
//
// Unless required by applicable law or agreed to in writing, software
// distributed under the License is distributed on an "AS IS" BASIS,
// WITHOUT WARRANTIES OR CONDITIONS OF ANY KIND, either express or implied.
// See the License for the specific language governing permissions and
// limitations under the License.

//go:build windows

package pdh

import (
	"errors"
	"fmt"
<<<<<<< HEAD
	"os"
=======
	"log/slog"
>>>>>>> f1772a74
	"reflect"
	"slices"
	"strconv"
	"strings"
	"sync"
	"unsafe"

	"github.com/prometheus-community/windows_exporter/internal/mi"
	"github.com/prometheus-community/windows_exporter/internal/osversion"
	"github.com/prometheus/client_golang/prometheus"
	"golang.org/x/sys/windows"
)

//nolint:gochecknoglobals
var (
	InstancesAll   = []string{"*"}
	InstancesTotal = []string{InstanceTotal}
)

type CounterValues = map[string]map[string]CounterValue

type Collector struct {
	object                string
	counters              map[string]Counter
	handle                pdhQueryHandle
	totalCounterRequested bool
	mu                    sync.RWMutex
	logger                *slog.Logger

	nameIndexValue        int
	metricsTypeIndexValue int

	collectCh chan any
	errorCh   chan error
}

type Counter struct {
	Name       string
	Desc       string
	MetricType prometheus.ValueType
	Instances  map[string]pdhCounterHandle
	Type       uint32
	Frequency  int64

	FieldIndexValue       int
	FieldIndexSecondValue int
}

func NewCollector[T any](logger *slog.Logger, resultType CounterType, object string, instances []string) (*Collector, error) {
	valueType := reflect.TypeFor[T]()

	return NewCollectorWithReflection(logger, resultType, object, instances, valueType)
}

func NewCollectorWithReflection(logger *slog.Logger, resultType CounterType, object string, instances []string, valueType reflect.Type) (*Collector, error) {
	var handle pdhQueryHandle

	if ret := OpenQuery(0, 0, &handle); ret != ErrorSuccess {
		return nil, NewPdhError(ret)
	}

	if len(instances) == 0 {
		instances = []string{InstanceEmpty}
	}

	if resultType != CounterTypeRaw && resultType != CounterTypeFormatted {
		return nil, fmt.Errorf("invalid result type: %v", resultType)
	}

	collector := &Collector{
		object:                object,
		counters:              make(map[string]Counter, valueType.NumField()),
		handle:                handle,
		totalCounterRequested: slices.Contains(instances, InstanceTotal),
		mu:                    sync.RWMutex{},
		logger:                logger,
		nameIndexValue:        -1,
		metricsTypeIndexValue: -1,
	}

	errs := make([]error, 0, valueType.NumField())

	if f, ok := valueType.FieldByName("Name"); ok {
		if f.Type.Kind() == reflect.String {
			collector.nameIndexValue = f.Index[0]
		}
	}

	if f, ok := valueType.FieldByName("MetricType"); ok {
		if f.Type.Kind() == reflect.TypeOf(prometheus.ValueType(0)).Kind() {
			collector.metricsTypeIndexValue = f.Index[0]
		}
	}

	for _, f := range reflect.VisibleFields(valueType) {
		counterName, ok := f.Tag.Lookup("perfdata")
		if !ok {
			continue
		}

		if f.Type.Kind() != reflect.Float64 {
			errs = append(errs, fmt.Errorf("field %s must be a float64", f.Name))

			continue
		}

		secondValue := strings.HasSuffix(counterName, ",secondvalue")
		if secondValue {
			counterName = strings.TrimSuffix(counterName, ",secondvalue")
		}

		var counter Counter
		if counter, ok = collector.counters[counterName]; !ok {
			counter = Counter{
				Name:                  counterName,
				Instances:             make(map[string]pdhCounterHandle, len(instances)),
				FieldIndexSecondValue: -1,
				FieldIndexValue:       -1,
			}
		}

		if secondValue {
			counter.FieldIndexSecondValue = f.Index[0]
		} else {
			counter.FieldIndexValue = f.Index[0]
		}

		if len(counter.Instances) != 0 {
			collector.counters[counterName] = counter

			continue
		}

		var counterPath string

		for _, instance := range instances {
			counterPath = formatCounterPath(object, instance, counterName)

			var counterHandle pdhCounterHandle

			//nolint:nestif
			if ret := AddEnglishCounter(handle, counterPath, 0, &counterHandle); ret != ErrorSuccess {
				if ret == CstatusNoCounter {
					if minOSBuildTag, ok := f.Tag.Lookup("perfdata_min_build"); ok {
						if minOSBuild, err := strconv.Atoi(minOSBuildTag); err == nil {
							if uint16(minOSBuild) > osversion.Build() {
								continue
							}
						}
					}
				}

				errs = append(errs, fmt.Errorf("failed to add counter %s: %w", counterPath, NewPdhError(ret)))

				continue
			}

			counter.Instances[instance] = counterHandle

			if counter.Type != 0 {
				continue
			}

			// Get the info with the current buffer size
			var bufLen uint32

			if ret := GetCounterInfo(counterHandle, 0, &bufLen, nil); ret != MoreData {
				errs = append(errs, fmt.Errorf("GetCounterInfo: %w", NewPdhError(ret)))

				continue
			}

			buf := make([]byte, bufLen)
			if len(buf) == 0 {
				errs = append(errs, errors.New("GetCounterInfo: buffer length is zero"))

				continue
			}

			if ret := GetCounterInfo(counterHandle, 0, &bufLen, &buf[0]); ret != ErrorSuccess {
				errs = append(errs, fmt.Errorf("GetCounterInfo: %w", NewPdhError(ret)))

				continue
			}

			counterInfo := (*CounterInfo)(unsafe.Pointer(&buf[0]))
			if counterInfo == nil {
				errs = append(errs, errors.New("GetCounterInfo: counter info is nil"))

				continue
			}

			counter.Type = counterInfo.DwType
			if val, ok := SupportedCounterTypes[counter.Type]; ok {
				counter.MetricType = val
			} else {
				counter.MetricType = prometheus.GaugeValue
			}

			if counter.Type == PERF_ELAPSED_TIME {
				if ret := GetCounterTimeBase(counterHandle, &counter.Frequency); ret != ErrorSuccess {
					errs = append(errs, fmt.Errorf("GetCounterTimeBase: %w", NewPdhError(ret)))

					continue
				}
			}
		}

		collector.counters[counterName] = counter
	}

	if err := errors.Join(errs...); err != nil {
		return collector, fmt.Errorf("failed to initialize collector: %w", err)
	}

	if len(collector.counters) == 0 {
		return nil, errors.New("no counters configured")
	}

	collector.collectCh = make(chan any)
	collector.errorCh = make(chan error)

	if resultType == CounterTypeRaw {
		go collector.collectWorkerRaw()
	} else {
		go collector.collectWorkerFormatted()
	}

	// Collect initial data because some counters need to be read twice to get the correct value.
	collectValues := reflect.New(reflect.SliceOf(valueType)).Elem()
	if err := collector.Collect(collectValues.Addr().Interface()); err != nil && !errors.Is(err, ErrNoData) {
		return collector, fmt.Errorf("failed to collect initial data: %w", err)
	}

	return collector, nil
}

func (c *Collector) Describe() map[string]string {
	if c == nil {
		return map[string]string{}
	}

	c.mu.RLock()
	defer c.mu.RUnlock()

	desc := make(map[string]string, len(c.counters))

	for _, counter := range c.counters {
		desc[counter.Name] = counter.Desc
	}

	return desc
}

func (c *Collector) Collect(dst any) error {
	if c == nil {
		return ErrPerformanceCounterNotInitialized
	}

	c.mu.RLock()
	defer c.mu.RUnlock()

	if len(c.counters) == 0 || c.handle == 0 || c.collectCh == nil || c.errorCh == nil {
		return ErrPerformanceCounterNotInitialized
	}

	c.collectCh <- dst

	return <-c.errorCh
}

func (c *Collector) collectWorkerRaw() {
	var (
		err         error
		itemCount   uint32
		items       []RawCounterItem
		bytesNeeded uint32
	)

	buf := make([]byte, 1)

	for data := range c.collectCh {
		err = (func() error {
			if ret := CollectQueryData(c.handle); ret != ErrorSuccess {
				return fmt.Errorf("failed to collect query data: %w", NewPdhError(ret))
			}

			dv := reflect.ValueOf(data)
			if dv.Kind() != reflect.Ptr || dv.IsNil() {
				return fmt.Errorf("expected a pointer, got %s: %w", dv.Kind(), mi.ErrInvalidEntityType)
			}

			dv = dv.Elem()

			if dv.Kind() != reflect.Slice {
				return fmt.Errorf("expected a pointer to a slice, got %s: %w", dv.Kind(), mi.ErrInvalidEntityType)
			}

			elemType := dv.Type().Elem()

			if elemType.Kind() != reflect.Struct {
				return fmt.Errorf("expected a pointer to a slice of structs, got a slice of %s: %w", elemType.Kind(), mi.ErrInvalidEntityType)
			}

			if dv.Len() != 0 {
				dv.Set(reflect.MakeSlice(dv.Type(), 0, 0))
			}

			dv.Clear()

			elemValue := reflect.ValueOf(reflect.New(elemType).Interface()).Elem()

			indexMap := map[string]int{}
			stringMap := map[*uint16]string{}

			for _, counter := range c.counters {
				for _, instance := range counter.Instances {
					// Get the info with the current buffer size
					bytesNeeded = uint32(cap(buf))

					for {
						ret := GetRawCounterArray(instance, &bytesNeeded, &itemCount, &buf[0])

						if ret == ErrorSuccess {
							break
						}

						if err := NewPdhError(ret); ret != MoreData {
							if isKnownCounterDataError(err) {
								break
							}

							return fmt.Errorf("GetRawCounterArray: %w", err)
						}

						if bytesNeeded <= uint32(cap(buf)) {
							return fmt.Errorf("GetRawCounterArray reports buffer too small (%d), but buffer is large enough (%d): %w", uint32(cap(buf)), bytesNeeded, NewPdhError(ret))
						}

						buf = make([]byte, bytesNeeded)
					}

					items = unsafe.Slice((*RawCounterItem)(unsafe.Pointer(&buf[0])), itemCount)

					var (
						instanceName string
						ok           bool
					)

					for _, item := range items {
<<<<<<< HEAD
=======
						if item.RawValue.CStatus != CstatusValidData && item.RawValue.CStatus != CstatusNewData {
							c.logger.Debug("skipping counter item with invalid data status",
								slog.String("counter", counter.Name),
								slog.String("instance", windows.UTF16PtrToString(item.SzName)),
								slog.Uint64("status", uint64(item.RawValue.CStatus)),
							)

							continue
						}

>>>>>>> f1772a74
						if instanceName, ok = stringMap[item.SzName]; !ok {
							instanceName = windows.UTF16PtrToString(item.SzName)
							stringMap[item.SzName] = instanceName
						}

						if strings.HasSuffix(instanceName, InstanceTotal) && !c.totalCounterRequested {
							continue
						}

						if instanceName == "" || instanceName == "*" {
							instanceName = InstanceEmpty
						}

						var (
							index int
							ok    bool
						)

						if index, ok = indexMap[instanceName]; !ok {
							index = dv.Len()
							indexMap[instanceName] = index

							if c.nameIndexValue != -1 {
								elemValue.Field(c.nameIndexValue).SetString(instanceName)
							}

							if c.metricsTypeIndexValue != -1 {
								var metricsType prometheus.ValueType
								if metricsType, ok = SupportedCounterTypes[counter.Type]; !ok {
									metricsType = prometheus.GaugeValue
								}

								elemValue.Field(c.metricsTypeIndexValue).Set(reflect.ValueOf(metricsType))
							}

							dv.Set(reflect.Append(dv, elemValue))
						}

						if item.RawValue.CStatus != CstatusValidData && item.RawValue.CStatus != CstatusNewData {
							f, err := os.OpenFile(os.Getenv("TEMP")+"\\windows_exporter_pdh_error.log", os.O_APPEND|os.O_CREATE|os.O_WRONLY, 0644)
							if err == nil {
								_, _ = f.WriteString(fmt.Sprintf("instance: %s, counter: %s, status: 0x%x\n", windows.UTF16PtrToString(item.SzName), counter.Name, item.RawValue.CStatus))
								_ = f.Close()
							}

							if counter.FieldIndexSecondValue != -1 {
								dv.Index(index).
									Field(counter.FieldIndexSecondValue).
									SetFloat(-1)
							}

							if counter.FieldIndexValue != -1 {
								dv.Index(index).
									Field(counter.FieldIndexValue).
									SetFloat(-1)
							}

							continue
						}

						// This is a workaround for the issue with the elapsed time counter type.
						// Source: https://github.com/prometheus-community/windows_exporter/pull/335/files#diff-d5d2528f559ba2648c2866aec34b1eaa5c094dedb52bd0ff22aa5eb83226bd8dR76-R83
						// Ref: https://learn.microsoft.com/en-us/windows/win32/perfctrs/calculating-counter-values
						switch counter.Type {
						case PERF_ELAPSED_TIME:
							dv.Index(index).
								Field(counter.FieldIndexValue).
								SetFloat(float64((item.RawValue.SecondValue - item.RawValue.FirstValue) / counter.Frequency))
						case PERF_100NSEC_TIMER, PERF_PRECISION_100NS_TIMER:
							dv.Index(index).
								Field(counter.FieldIndexValue).
								SetFloat(float64(item.RawValue.FirstValue) * TicksToSecondScaleFactor)
						default:
							if counter.Name == "Page Faults/sec" {
								f, err := os.OpenFile(os.Getenv("TEMP")+"\\windows_process_page_faults_total.log", os.O_APPEND|os.O_CREATE|os.O_WRONLY, 0644)
								if err == nil {
									_, _ = f.WriteString(fmt.Sprintf("instance: %s, counter: %s, value: %d\n", windows.UTF16PtrToString(item.SzName), counter.Name, item.RawValue.FirstValue))
									_ = f.Close()
								}
							}

							if counter.FieldIndexSecondValue != -1 {
								dv.Index(index).
									Field(counter.FieldIndexSecondValue).
									SetFloat(float64(item.RawValue.SecondValue))
							}

							if counter.FieldIndexValue != -1 {
								dv.Index(index).
									Field(counter.FieldIndexValue).
									SetFloat(float64(item.RawValue.FirstValue))
							}
						}
					}
				}
			}

			if dv.Len() == 0 {
				return ErrNoData
			}

			return nil
		})()

		c.errorCh <- err
	}
}

func (c *Collector) collectWorkerFormatted() {
	var (
		err         error
		itemCount   uint32
		items       []FmtCounterValueItemDouble
		bytesNeeded uint32
	)

	buf := make([]byte, 1)

	for data := range c.collectCh {
		err = (func() error {
			if ret := CollectQueryData(c.handle); ret != ErrorSuccess {
				return fmt.Errorf("failed to collect query data: %w", NewPdhError(ret))
			}

			dv := reflect.ValueOf(data)
			if dv.Kind() != reflect.Ptr || dv.IsNil() {
				return fmt.Errorf("expected a pointer, got %s: %w", dv.Kind(), mi.ErrInvalidEntityType)
			}

			dv = dv.Elem()

			if dv.Kind() != reflect.Slice {
				return fmt.Errorf("expected a pointer to a slice, got %s: %w", dv.Kind(), mi.ErrInvalidEntityType)
			}

			elemType := dv.Type().Elem()

			if elemType.Kind() != reflect.Struct {
				return fmt.Errorf("expected a pointer to a slice of structs, got a slice of %s: %w", elemType.Kind(), mi.ErrInvalidEntityType)
			}

			if dv.Len() != 0 {
				dv.Set(reflect.MakeSlice(dv.Type(), 0, 0))
			}

			dv.Clear()

			elemValue := reflect.ValueOf(reflect.New(elemType).Interface()).Elem()

			indexMap := map[string]int{}
			stringMap := map[*uint16]string{}

			for _, counter := range c.counters {
				for _, instance := range counter.Instances {
					// Get the info with the current buffer size
					bytesNeeded = uint32(cap(buf))

					for {
						ret := GetFormattedCounterArrayDouble(instance, &bytesNeeded, &itemCount, &buf[0])

						if ret == ErrorSuccess {
							break
						}

						if err := NewPdhError(ret); ret != MoreData {
							if isKnownCounterDataError(err) {
								break
							}

							return fmt.Errorf("GetFormattedCounterArrayDouble: %w", err)
						}

						if bytesNeeded <= uint32(cap(buf)) {
							return fmt.Errorf("GetFormattedCounterArrayDouble reports buffer too small (%d), but buffer is large enough (%d): %w", uint32(cap(buf)), bytesNeeded, NewPdhError(ret))
						}

						buf = make([]byte, bytesNeeded)
					}

					items = unsafe.Slice((*FmtCounterValueItemDouble)(unsafe.Pointer(&buf[0])), itemCount)

					var (
						instanceName string
						ok           bool
					)

					for _, item := range items {
						if item.FmtValue.CStatus != CstatusValidData && item.FmtValue.CStatus != CstatusNewData {
							continue
						}

						if instanceName, ok = stringMap[item.SzName]; !ok {
							instanceName = windows.UTF16PtrToString(item.SzName)
							stringMap[item.SzName] = instanceName
						}

						if strings.HasSuffix(instanceName, InstanceTotal) && !c.totalCounterRequested {
							continue
						}

						if instanceName == "" || instanceName == "*" {
							instanceName = InstanceEmpty
						}

						var (
							index int
							ok    bool
						)

						if index, ok = indexMap[instanceName]; !ok {
							index = dv.Len()
							indexMap[instanceName] = index

							if c.nameIndexValue != -1 {
								elemValue.Field(c.nameIndexValue).SetString(instanceName)
							}

							if c.metricsTypeIndexValue != -1 {
								elemValue.Field(c.metricsTypeIndexValue).Set(reflect.ValueOf(prometheus.GaugeValue))
							}

							dv.Set(reflect.Append(dv, elemValue))
						}

						if counter.FieldIndexValue != -1 {
							dv.Index(index).
								Field(counter.FieldIndexValue).
								SetFloat(item.FmtValue.DoubleValue)
						}
					}
				}
			}

			if dv.Len() == 0 {
				return ErrNoData
			}

			return nil
		})()

		c.errorCh <- err
	}
}

func (c *Collector) Close() {
	if c == nil {
		return
	}

	c.mu.Lock()
	defer c.mu.Unlock()

	CloseQuery(c.handle)

	c.handle = 0

	if c.collectCh != nil {
		close(c.collectCh)
	}

	if c.errorCh != nil {
		close(c.errorCh)
	}

	c.collectCh = nil
	c.errorCh = nil
}

func formatCounterPath(object, instance, counterName string) string {
	var counterPath string

	if instance == InstanceEmpty {
		counterPath = fmt.Sprintf(`\%s\%s`, object, counterName)
	} else {
		counterPath = fmt.Sprintf(`\%s(%s)\%s`, object, instance, counterName)
	}

	return counterPath
}

func isKnownCounterDataError(err error) bool {
	var pdhErr *Error

	return errors.As(err, &pdhErr) && (pdhErr.ErrorCode == InvalidData ||
		pdhErr.ErrorCode == CalcNegativeDenominator ||
		pdhErr.ErrorCode == CalcNegativeValue ||
		pdhErr.ErrorCode == CstatusInvalidData ||
		pdhErr.ErrorCode == CstatusNoInstance ||
		pdhErr.ErrorCode == NoData)
}<|MERGE_RESOLUTION|>--- conflicted
+++ resolved
@@ -20,11 +20,8 @@
 import (
 	"errors"
 	"fmt"
-<<<<<<< HEAD
+	"log/slog"
 	"os"
-=======
-	"log/slog"
->>>>>>> f1772a74
 	"reflect"
 	"slices"
 	"strconv"
@@ -375,8 +372,44 @@
 					)
 
 					for _, item := range items {
-<<<<<<< HEAD
-=======
+						if instanceName, ok = stringMap[item.SzName]; !ok {
+							instanceName = windows.UTF16PtrToString(item.SzName)
+							stringMap[item.SzName] = instanceName
+						}
+
+						if strings.HasSuffix(instanceName, InstanceTotal) && !c.totalCounterRequested {
+							continue
+						}
+
+						if instanceName == "" || instanceName == "*" {
+							instanceName = InstanceEmpty
+						}
+
+						var (
+							index int
+							ok    bool
+						)
+
+						if index, ok = indexMap[instanceName]; !ok {
+							index = dv.Len()
+							indexMap[instanceName] = index
+
+							if c.nameIndexValue != -1 {
+								elemValue.Field(c.nameIndexValue).SetString(instanceName)
+							}
+
+							if c.metricsTypeIndexValue != -1 {
+								var metricsType prometheus.ValueType
+								if metricsType, ok = SupportedCounterTypes[counter.Type]; !ok {
+									metricsType = prometheus.GaugeValue
+								}
+
+								elemValue.Field(c.metricsTypeIndexValue).Set(reflect.ValueOf(metricsType))
+							}
+
+							dv.Set(reflect.Append(dv, elemValue))
+						}
+
 						if item.RawValue.CStatus != CstatusValidData && item.RawValue.CStatus != CstatusNewData {
 							c.logger.Debug("skipping counter item with invalid data status",
 								slog.String("counter", counter.Name),
@@ -384,49 +417,6 @@
 								slog.Uint64("status", uint64(item.RawValue.CStatus)),
 							)
 
-							continue
-						}
-
->>>>>>> f1772a74
-						if instanceName, ok = stringMap[item.SzName]; !ok {
-							instanceName = windows.UTF16PtrToString(item.SzName)
-							stringMap[item.SzName] = instanceName
-						}
-
-						if strings.HasSuffix(instanceName, InstanceTotal) && !c.totalCounterRequested {
-							continue
-						}
-
-						if instanceName == "" || instanceName == "*" {
-							instanceName = InstanceEmpty
-						}
-
-						var (
-							index int
-							ok    bool
-						)
-
-						if index, ok = indexMap[instanceName]; !ok {
-							index = dv.Len()
-							indexMap[instanceName] = index
-
-							if c.nameIndexValue != -1 {
-								elemValue.Field(c.nameIndexValue).SetString(instanceName)
-							}
-
-							if c.metricsTypeIndexValue != -1 {
-								var metricsType prometheus.ValueType
-								if metricsType, ok = SupportedCounterTypes[counter.Type]; !ok {
-									metricsType = prometheus.GaugeValue
-								}
-
-								elemValue.Field(c.metricsTypeIndexValue).Set(reflect.ValueOf(metricsType))
-							}
-
-							dv.Set(reflect.Append(dv, elemValue))
-						}
-
-						if item.RawValue.CStatus != CstatusValidData && item.RawValue.CStatus != CstatusNewData {
 							f, err := os.OpenFile(os.Getenv("TEMP")+"\\windows_exporter_pdh_error.log", os.O_APPEND|os.O_CREATE|os.O_WRONLY, 0644)
 							if err == nil {
 								_, _ = f.WriteString(fmt.Sprintf("instance: %s, counter: %s, status: 0x%x\n", windows.UTF16PtrToString(item.SzName), counter.Name, item.RawValue.CStatus))
